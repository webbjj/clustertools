"""Functions to calculate StarCluster properties

Designed to accept StarCluster instance as in put to
calculate key parameters

"""

__author__ = "Jeremy J Webb"
__all__ = [
    "find_centre",
    "find_centre_of_density",
    "find_centre_of_mass",
    "relaxation_time",
    "half_mass_relaxation_time",
    "core_relaxation_time",
    "energies",
    "closest_star",
    "rlagrange",
    "virial_radius",
    "virial_radius_inverse_distance",
    "virial_radius_critical_density",
    "mass_function",
    "tapered_mass_function",
    "eta_function",
    "meq_function",
    "ckin",
    "rcore",
    "rtidal",
    "rlimiting",
]

import numpy as np
import numba
try:
    from galpy.util import coords,conversion
except:
    import galpy.util.bovy_coords as coords
    import galpy.util.bovy_conversion as conversion
from galpy import potential
from galpy.potential import rtide
from scipy.optimize import curve_fit

from ..util.recipes import *
from ..util.constants import _get_grav
from ..util.plots import _plot,_lplot,_scatter

import matplotlib.pyplot as plt

def find_centre(
    cluster,
    xstart=0.0,
    ystart=0.0,
    zstart=0.0,
    vxstart=0.0,
    vystart=0.0,
    vzstart=0.0,
    indx=None,
    nsigma=1.0,
    nsphere=100,
    density=True,
    rmin=0.1,
    rmax=None,
    nmax=100,
):
    """Find the cluster's centre

    - The default assumes the cluster's centre is the centre of density, calculated via the find_centre_of_density function.
    - For density=False, the routine first works to identify a sphere of nsphere stars around the centre in which to perform a centre of mass calculation (similar to NBODY6). Stars beyond nsigma standard deviations are removed from the calculation until only nsphere stars remain. This step prevents long tidal tails from affecting the calculation

    Parameters
    ----------
    cluster : class
        StarCluster
    xstart,ystart,zstart : float
        starting position for centre
    vxstart,vystart,vzstart :
        starting velocity for centre
    indx : bool
        subset of stars to use when finding center
    nsigma : int
        number of standard deviations to within which to keep stars
    nsphere : int
        number of stars in centre sphere (default:100)
    density : bool
        use Yohai Meiron's centre of density calculator instead (default: True)
    rmin : float
        minimum radius to start looking for stars
    rmax : float
        maxmimum radius of sphere around which to estimate density centre (default: None cluster.units, uses maximum r)
    nmax : int
        maximum number of iterations to find centre

    Returns
    -------
    xc,yc,zc,vxc,vyc,vzc - coordinates of centre of mass

    History
    -------
    2019 - Written - Webb (UofT)
    """
    if indx is None:
        indx = np.ones(cluster.ntot, bool)
    elif np.sum(indx) == 0.0:
        print("NO SUBSET OF STARS GIVEN")
        return 0.0, 0.0, 0.0, 0.0, 0.0, 0.0

    if density:
        xc,yc,zc,vxc,vyc,vzc=find_centre_of_density(
            cluster=cluster,
            xstart=xstart,
            ystart=ystart,
            zstart=zstart,
            vxstart=vxstart,
            vystart=vystart,
            vzstart=vzstart,
            indx=indx,
            nsphere=nsphere,
            rmin=rmin,
            rmax=rmax,
            nmax=nmax,
        )
    else:

        x = cluster.x[indx] - xstart
        y = cluster.y[indx] - ystart
        z = cluster.z[indx] - zstart
        r = np.sqrt(x ** 2.0 + y ** 2.0 + z ** 2.0)
        i_d = cluster.id[indx]

        while len(r) > nsphere:
            sigma = nsigma * np.std(r)
            indx = r < sigma

            if len(r[indx]) > nsphere:
                i_d = i_d[indx]
                x = x[indx] - np.mean(x[indx])
                y = y[indx] - np.mean(y[indx])
                z = z[indx] - np.mean(z[indx])
                r = np.sqrt(x * x + y * y + z * z)
            else:
                break

        # Find centre of mass and velocity of inner stars:
        indx = np.in1d(cluster.id, i_d)

        xc = np.sum(cluster.m[indx] * cluster.x[indx]) / np.sum(cluster.m[indx])
        yc = np.sum(cluster.m[indx] * cluster.y[indx]) / np.sum(cluster.m[indx])
        zc = np.sum(cluster.m[indx] * cluster.z[indx]) / np.sum(cluster.m[indx])

        vxc = np.sum(cluster.m[indx] * cluster.vx[indx]) / np.sum(cluster.m[indx])
        vyc = np.sum(cluster.m[indx] * cluster.vy[indx]) / np.sum(cluster.m[indx])
        vzc = np.sum(cluster.m[indx] * cluster.vz[indx]) / np.sum(cluster.m[indx])

    return xc, yc, zc, vxc, vyc, vzc

def find_centre_of_density(
    cluster,
    xstart=0.0,
    ystart=0.0,
    zstart=0.0,
    vxstart=0.0,
    vystart=0.0,
    vzstart=0.0,
    indx=None,
    nsphere=100,
    rmin=0.1,
    rmax=None,
    nmax=100,
):
    """Find cluster's centre of density

    - The motivation behind this piece of code comes from phigrape (Harfst, S., Gualandris, A., Merritt, D., et al. 2007, NewA, 12, 357) courtesy of Yohai Meiron
    - The routine first finds the centre of density of the whole system, and then works to identify a sphere stars around the centre in which to perform the final centre of density calculation. Stars with radii outside 80% of the maximum radius are removed from the calculation until the final subset of stars are enclosed within a radius rmin. The maximum size of the final subset is nmax. This step prevents long tidal tails from affecting the calculation

    Parameters
    ----------
    cluster : class
        StarCluster
    xstart,ystart,zstart : float
        starting position for centre (default: 0,0,0)
    vxstart,vystart,vzstart : float
        starting velocity for centre (default: 0,0,0)
    indx: bool
        subset of stars to perform centre of density calculation on (default: None)
    nsphere : int
        number of stars in centre sphere (default:100)
    rmin : float
        minimum radius of sphere around which to estimate density centre (default: 0.1 cluster.units)
    rmax : float
        maxmimum radius of sphere around which to estimate density centre (default: None cluster.units, uses maximum r)
    nmax : float
        maximum number of iterations (default:100)

    Returns
    -------
    xc,yc,zc,vxc,vyc,vzc : float
        coordinates of centre of mass

    HISTORY
    -------
    2019 - Written - Webb (UofT) with Yohai Meiron (UofT)
    """
    if indx is None:
        indx = np.ones(cluster.ntot, bool)

    m = cluster.m[indx]
    x = cluster.x[indx] - xstart
    y = cluster.y[indx] - ystart
    z = cluster.z[indx] - zstart
    vx = cluster.vx[indx] - vxstart
    vy = cluster.vy[indx] - vystart
    vz = cluster.vz[indx] - vzstart

    r = np.sqrt(x ** 2.0 + y ** 2.0 + z ** 2.0)

    if rmax is None:
        rlim = np.amax(r)
    else:
        rlim=rmax

    xdc, ydc, zdc = xstart, ystart, zstart
    vxdc, vydc, vzdc = vxstart, vystart, vzstart

    n = 0

    while (rlim > rmin) and (n < nmax):
        r2 = x ** 2.0 + y ** 2.0 + z ** 2.0
        indx = r2 < rlim ** 2
        nc = np.sum(indx)
        mc = np.sum(m[indx])

        if mc == 0:
            xc, yc, zc = 0.0, 0.0, 0.0
            vxc, vyc, vzc = 0.0, 0.0, 0.0
        else:

            xc = np.sum(m[indx] * x[indx]) / mc
            yc = np.sum(m[indx] * y[indx]) / mc
            zc = np.sum(m[indx] * z[indx]) / mc

            vxc = np.sum(m[indx] * vx[indx]) / mc
            vyc = np.sum(m[indx] * vy[indx]) / mc
            vzc = np.sum(m[indx] * vz[indx]) / mc

        if (mc > 0) and (nc > nsphere):
            x -= xc
            y -= yc
            z -= zc
            xdc += xc
            ydc += yc
            zdc += zc

            vx -= vxc
            vy -= vyc
            vz -= vzc
            vxdc += vxc
            vydc += vyc
            vzdc += vzc

        else:
            break
        rlim *= 0.8
        n += 1

    return xdc, ydc, zdc,vxdc, vydc, vzdc


def find_centre_of_mass(cluster):
    """ Find the centre of mass of the cluster

    Parameters
    ----------
    cluster : class
        StarCluster

    Returns
    -------
    xc,yc,zc,vxc,vyc,vzc : float
        coordinates of centre of mass

    HISTORY
    -------
    2018 - Written - Webb (UofT)
    """
    xc = np.sum(cluster.m * cluster.x) / np.sum(cluster.m)
    yc = np.sum(cluster.m * cluster.y) / np.sum(cluster.m)
    zc = np.sum(cluster.m * cluster.z) / np.sum(cluster.m)

    vxc = np.sum(cluster.m * cluster.vx) / np.sum(cluster.m)
    vyc = np.sum(cluster.m * cluster.vy) / np.sum(cluster.m)
    vzc = np.sum(cluster.m * cluster.vz) / np.sum(cluster.m)

    return xc, yc, zc,vxc, vyc, vzc


def relaxation_time(cluster, rad=None, coulomb=0.4, projected=False,method='spitzer'):
    """Calculate the relaxation time (Spitzer & Hart 1971) within a given radius of the cluster

    - Spitzer, L. Jr, Hart, M.H. 1971, ApJ, 164, 399 (Equation 5)
    - Need to adjust amplitude for different input units
    Parameters
    ----------
    cluster : class
      StarCluster
    rad : float
      radius within which to calculate the relaxation time (defult: cluster.rm)
    coulomb : float
      Coulomb parameter (default: 0.4)
    projected : bool
      use projected values (default: False)
    method : str
      choose between Spitzer & Hart 1971 and other methods (in development)

    Returns
    -------
       trelax : float
          relaxation time within radius rad (in Myr)

    History
    -------
    2020 - Written - Webb (UofT)

    """
    cluster.save_cluster()
    units0,origin0, rorder0, rorder_origin0 = cluster.units0,cluster.origin0, cluster.rorder0, cluster.rorder_origin0

    if cluster.origin0 != 'cluster' and cluster.origin0 != 'centre':
        cluster.to_centre()
    else:
        cluster.sortstars()

    cluster.to_pckms()
    grav=_get_grav(cluster)


    if rad is None and projected:
        rad=cluster.rmpro
        vel=cluster.vpro
    elif rad is None:
        rad=cluster.rm
        vel=cluster.v

    if projected:
        rindx=cluster.rpro <= rad
    else:
        rindx=cluster.r <= rad
        
    ntot=np.sum(rindx)
    mbar=np.mean(cluster.m[rindx])
    vol=4.0*np.pi*(rad**3.)/3.0
    rho=ntot/vol
    
    v2=np.mean(vel**2.)
    
    #v2=0.4*grav*np.sum(cluster.m)/rad
    
    lnlambda=np.log(coulomb*cluster.ntot)
    
    trelax=v2**(3./2.)/(15.4*grav**2.*mbar**2.*rho*lnlambda)

    # Units of Myr
    trelax*= 3.086e13 / (3600.0 * 24.0 * 365.0 * 1000000.0)

    cluster.return_cluster(units0,origin0, rorder0, rorder_origin0)

    return trelax

def half_mass_relaxation_time(cluster, coulomb=0.4, projected=False):
    """ Calculate the half-mass relaxation time (Spitzer 1987) of the cluster
    - Spitzer, L. 1987, Dynamical evolution of globular clusters
    - Need to adjust amplitude for different input units

    Parameters
    ----------
    cluster : class
      StarCluster

    coulomb : float
      Coulomb parameter (default: 0.4)

    projected : bool
      use projected values (default: False)

    Returns
    -------
       trh : float
          half-mass relaxation time within radius rm (in Myr)

    History
    -------
       2019 - Written - Webb (UofT)

    """
    cluster.save_cluster()
    units0,origin0, rorder0, rorder_origin0 = cluster.units0,cluster.origin0, cluster.rorder0, cluster.rorder_origin0

    if cluster.origin0 != 'cluster' and cluster.origin0 != 'centre':
        cluster.to_centre()
    else:
        cluster.sortstars()

    cluster.to_pckms()
    grav=_get_grav(cluster)

    mass=np.sum(cluster.m)
    ntot=float(cluster.ntot)
    mbar=mass/ntot
    lnlambda = np.log(coulomb*ntot)

    if projected:
        rm=cluster.rmpro
    else:
        rm=cluster.rm


    trh=0.138*(mass**0.5)*(rm**1.5)/(mbar*np.sqrt(grav)*lnlambda)
    # Units of Myr
    trh*= 3.086e13 / (3600.0 * 24.0 * 365.0 * 1000000.0)

    cluster.return_cluster(units0,origin0, rorder0, rorder_origin0)

    return trh


def core_relaxation_time(cluster, coulomb=0.4, projected=False):
    """ Calculate the core relaxation time (Stone & Ostriker 2015) of the cluster
    
    - Stone, N.C. & Ostriker, J.P. 2015, ApJ, 806, 28

    Parameters

    cluster : class
      StarCluster

    coulomb : float
      Coulomb parameter (default: 0.4)

    projected : bool
      use projected values (default: False)

    method : str
      choose between Stone & Ostriker 2015 and other methods (in development)

    Returns

     trc (in Myr)

    History
    -------
    2019 - Written - Webb (UofT)

    """
    cluster.save_cluster()
    units0,origin0, rorder0, rorder_origin0 = cluster.units0,cluster.origin0, cluster.rorder0, cluster.rorder_origin0

    if cluster.origin0 != 'cluster' and cluster.origin0 != 'centre':
        cluster.to_centre()
    else:
        cluster.sortstars()

    cluster.to_pckms()
    grav=_get_grav(cluster)

    lnlambda=np.log(coulomb*cluster.ntot)
    mtot=np.sum(cluster.m)
    mbar=np.mean(cluster.m)
    if projected:
        rc=cluster.r10pro
        rh=cluster.rmpro
    else:
        rc=cluster.r10
        rh=cluster.rm

    trc=(0.39/lnlambda)*np.sqrt(rc**3./(grav*mtot))*(mtot/mbar)*np.sqrt(rc*rh)/(rc+rh)

    cluster.return_cluster(units0,origin0, rorder0, rorder_origin0)

    return trc


def energies(cluster, specific=True, i_d=None, ids=None, full=True, projected=False, parallel=False):
    """Calculate kinetic and potential energy of every star
    Parameters
    ----------
    cluster : class
      StarCluster instance
    specific : bool
      find specific energies (default: True)
    i_d : int
      if given, find energies for a specific star only (default: None)
    ids: boolean array or integer array
      if given, find the energues of a subset of stars defined either by an array of
      star ids, or a boolean array that can be used to slice the cluster. Overridden
      by i_d parameter (default: None)
    full : bool
      calculate distance of full array of stars at once with numbra (default: True)
    parallel : bool
      calculate distances in parallel (default: False)
    Returns
    -------
    kin,pot : float
      kinetic and potential energy of every star
    History
    -------
       2019 - Written - Webb (UofT)
       2022 - Updated with support for multiple ids or an idexing array - Erik Gillis (UofT)
    """
    cluster.save_cluster()
    units0,origin0, rorder0, rorder_origin0 = cluster.units0,cluster.origin0, cluster.rorder0, cluster.rorder_origin0

    if cluster.origin0 != 'cluster' and cluster.origin0 != 'centre':
        cluster.to_cluster(sortstars=False)

    grav=_get_grav(cluster)

    if projected:
<<<<<<< HEAD
        if specific:
            ek = 0.5 * (cluster.vpro ** 2.0)
        else:
            ek = 0.5 * cluster.m * (cluster.vpro ** 2.0)
    else:

        if specific:
            ek = 0.5 * (cluster.v ** 2.0)
        else:
            ek = 0.5 * cluster.m * (cluster.v ** 2.0)
=======
      if specific:
          kin = 0.5 * (cluster.vpro ** 2.0)
      else:
          kin = 0.5 * cluster.m * (cluster.vpro ** 2.0)
    else:

      if specific:
          kin = 0.5 * (cluster.v ** 2.0)
      else:
          kin = 0.5 * cluster.m * (cluster.v ** 2.0)
>>>>>>> b4fa3a05

    if i_d != None:
        indx = cluster.id == i_d

        dx = cluster.x[indx] - cluster.x
        dy = cluster.y[indx] - cluster.y
        dz = cluster.z[indx] - cluster.z

        if specific:
            m = cluster.m
        else:
            m = cluter.m[indx] * cluster.m

        if projected:
            dr = np.sqrt(dx ** 2.0 + dy ** 2.0)
        else:
            dr = np.sqrt(dx ** 2.0 + dy ** 2.0 + dz ** 2.0)

        rindx = dr != 0.0
        gmr = -grav * m[rindx] / dr[rindx]

        pot = np.sum(gmr)
<<<<<<< HEAD
        ek = ek[indx]
        
    
    elif type(ids) != type(None):
        # Convert ids to boolean array if given as an array of ids
        if type(ids[0]) == type(1):
            ids = np.in1d(cluster.id, ids)
    
        # Get gravitational constant
        grav = _get_grav(cluster)

        ek = 0.5 * cluster.m[ids] * cluster.v[ids]**2

        cluster_full = np.array([cluster.x, cluster.y, cluster.z, cluster.m]).T
        cluster_sub  = np.array([cluster.x[ids], cluster.y[ids], 
                                 cluster.z[ids], cluster.m[ids]]).T

        pot = -grav * np.array(_potential_energy_subset(cluster_sub, cluster_full))
        
        if specific:
            pot /= cluster.m[ids]
            ek  /= cluster.m[ids]
    
=======
        kin = kin[indx]
>>>>>>> b4fa3a05

    elif full:
        if projected:
            x = np.array([cluster.x, cluster.y, np.zeros(len(cluster.x)), cluster.m]).T
        else:
            x = np.array([cluster.x, cluster.y, cluster.z, cluster.m]).T
        if parallel:
            pot = grav * np.array(_potential_energy_parallel(x))
        else:
            pot = grav * np.array(_potential_energy(x))

        if specific:
            pot /= cluster.m
    else:
        pot = []

        for i in range(0, cluster.ntot):
            dx = cluster.x[i] - cluster.x
            dy = cluster.y[i] - cluster.y
            dz = cluster.z[i] - cluster.z
            if specific:
                m = cluster.m
            else:
                m = cluter.m[i] * cluster.m

            if projected:
                dr = np.sqrt(dx ** 2.0 + dy ** 2.0)
            else:
                dr = np.sqrt(dx ** 2.0 + dy ** 2.0 + dz ** 2.0)

            indx = dr != 0.0
            gmr = -grav * m[indx] / dr[indx]

            pot.append(np.sum(gmr))

    cluster.return_cluster(units0,origin0, rorder0, rorder_origin0)

    return kin, pot


@numba.njit
def _potential_energy(cluster):
    """Find potential energy for each star in a cluster
    - uses numba

    Parameters
    ----------
    cluster : float
        positions and masses of stars within the StarCluster

    Returns
    -------
        pot : float
            potential energy of every star

    History
    -------
       2019 - Written - Webb (UofT)
    """
    pot = [0.0] * len(cluster)
    for i in range(len(cluster) - 1):
        for j in range(i + 1, len(cluster)):
            r = distance(cluster[i], cluster[j])

            if r==0: r=np.nan

            m2 = cluster[i, 3] * cluster[j, 3]
            pot[i] += -m2 / r
            pot[j] += -m2 / r

    return pot


@numba.njit(parallel=True)
def _potential_energy_parallel(cluster):
    """Find potential energy for each star in a cluster in parallel
    - uses numba

    Parameters
    ----------
    cluster : class
        positions and masses of stars within the StarCluster

    Returns
    -------
        pot : float
            potential energy of every star

    History
    -------
       2019 - Written - Webb (UofT)
    """
    pot = [0.0] * len(cluster)
    for i in numba.prange(len(cluster) - 1):
        for j in range(i + 1, len(cluster)):
            r = distance(cluster[i], cluster[j])

            if r==0: r=np.nan

            m2 = cluster[i, 3] * cluster[j, 3]
            pot[i] += -m2 / r
            pot[j] += -m2 / r

    return pot


@numba.njit()
def _potential_energy_subset(cluster_sub, cluster_full):
    """Find the potential energy for a subset of stars in a bigger cluster
    
    Parameters
    ----------
    cluster_sub : float
        2d numpy array with x, y, z and mass at each index of the sub cluster
    cluster_full : float
        2d numpy array with x, y, z and mass at each index of the cluster
    
    Returns:
    --------
        potential : numpy array
            array of the potential energy of each star in the subcluster
            
    History
    -------
        2022 - Written - Erik Gillis (UofT)
    """
    potential = [0.0] * len(cluster_sub)
    
    for i in numba.prange(len(cluster_sub)):
        x = cluster_sub[i, 0]
        y = cluster_sub[i, 1]
        z = cluster_sub[i, 2]
        for j in range(len(cluster_full)):
            dr = np.sqrt((x - cluster_full[j,0])**2 +\
                         (y - cluster_full[j,1])**2 +\
                         (z - cluster_full[j,2])**2)
            m = cluster_sub[i,3] * cluster_full[j,3]

            if dr > 0:
                potential[i] += m / dr
        
    return potential




def closest_star(cluster, projected=False):
    """Find distance to closest star for each star
    - uses numba

    Parameters
    ----------
    cluster : class
        positions of stars within the StarCluster

    Returns
    -------
        minimum_distance : float
            distance to closest star for each star

    History
    -------
       2019 - Written - Webb (UofT)
    """

    if projected:
        z = np.zeros(cluster.ntot)
        x = np.array([cluster.x, cluster.y, z]).T
    else:
        x = np.array([cluster.x, cluster.y, cluster.z]).T
    return minimum_distance(x)




def rlagrange(cluster, nlagrange=10, mfrac=None, projected=False):
    """Calculate lagrange radii of the cluster by mass

    Parameters
    ----------
    cluster : class
        StarCluster
    nlagrange : int 
        number of lagrange radii bins (default: 10)
    mfrac : float
        Exact masss fraction to calculate radius. Will supersede nlagrange if not None (default : None)
    projected : bool
        calculate projected lagrange radii (default: False)

    Returns
    -------
    rn : float
        lagrange radii

    History
    -------
       2019 - Written - Webb (UofT)
    """

    cluster.save_cluster()
    units0,origin0, rorder0, rorder_origin0 = cluster.units0,cluster.origin0, cluster.rorder0, cluster.rorder_origin0

    if cluster.origin0 != 'cluster' and cluster.origin0 != 'centre':
        cluster.to_centre()
    else:
        cluster.sortstars()


    #Array for Lagrange radii
    rn = []

    if projected:
        rorder = cluster.rproorder
        r=cluster.rpro
    else:
        rorder = cluster.rorder
        r=cluster.r

    msum = np.cumsum(cluster.m[rorder])

    if mfrac is None:

        for i in range(1, nlagrange):
            indx = msum >= np.sum(cluster.m) * float(i) / float(nlagrange)
            rn.append(r[rorder[indx][0]])

        while len(rn) != nlagrange:
            rn.append(np.max(r))

    else:
        indx=(msum/cluster.mtot)>=mfrac
        rn=r[rorder][indx][0]

    cluster.return_cluster(units0,origin0, rorder0, rorder_origin0)


    return rn

def virial_radius(cluster, method='inverse_distance',
    full=True,
    H=70.0,
    Om=0.3,
    overdens=200.0,
    projected=False,
    plot=False,
    **kwargs):
    """Calculate virial radius of the cluster
    - Virial radius is calculated using either:
    -- the average inverse distance between particles, weighted by their masses (default)
    -- the radius at which the density is equal to the critical density of the Universe at the redshift of the system, multiplied by an overdensity constant
    Parameters
    ----------
    cluster : class
        StarCluster
    method : str
        method for calculating virial radius (default: 'inverse_distance', alternative: 'critical_density')

    Returns
    -------
    rv : float
        virial radius

    Other Parameters
    ----------------
    full : bool
        Use Numba to calculate average inverse distance between stars (default:True)
    H : float
        Hubble constant
    Om : float
        density of matter
    overdens : float
        overdensity constant
    projected : bool
        calculate projected virial radius (default: False)
    plot : bool
        plot cluster density profile and illustrate virial radius calculation
    kwargs : str
        key word arguments for plotting function

    History
    -------
       2019 - Written - Webb (UofT)
    """

    if method=='inverse_distance':
        rv=virial_radius_inverse_distance(cluster,projected=projected,full=full)
    elif method=='critical_density':
        rv=virial_radius_critical_density(cluster,H,Om,overdens,projected,plot,**kwargs)

    return rv

def virial_radius_inverse_distance(cluster, projected=False, full=True):
    """ Calculate virial radius of the cluster 
    - Virial radius is defined as the inverse of the average inverse distance between particles, weighted by their masses
    -- Definition taken from AMUSE (www.amusecode.org)
    -- Portegies Zwart S., McMillan S., 2018, Astrophysical Recipes; The art ofAMUSE, doi:10.1088/978-0-7503-1320-9

    Parameters
    ----------
    cluster : class
        StarCluster
    projected : bool
        calculate projected virial radius (default: False)
    full : bool
        Use Numba to calculate average inverse distance between stars (default:True)

    Returns
    -------
    r_v : float
        virial radius

    History
    -------
    2019 - Written - Webb (UofT)
    """
    cluster.save_cluster()
    units0,origin0, rorder0, rorder_origin0 = cluster.units0,cluster.origin0, cluster.rorder0, cluster.rorder_origin0

    if cluster.origin0 != 'cluster' and cluster.origin0 != 'centre':
        cluster.to_centre(sortstars=False)


    if full:
        if projected:
            x = np.array([cluster.x, cluster.y, np.zeros(cluster.ntot), cluster.m]).T
        else:
            x = np.array([cluster.x, cluster.y, cluster.z, cluster.m]).T

        ms = cluster.m
        partial_sum = _weighted_inverse_distance_sum(x)

    else:
        partial_sum = 0.0

        ms = cluster.m
        xs = cluster.x
        ys = cluster.y
        if projected:
            zs = np.zeros(cluster.ntot)
        else:
            zs = cluster.z

        for i in range(cluster.ntot - 1):
            x = xs[i]
            y = ys[i]
            z = zs[i]
            dx = x - xs[i + 1 :]
            dy = y - ys[i + 1 :]
            dz = z - zs[i + 1 :]
            dr2 = (dx * dx) + (dy * dy) + (dz * dz)
            dr = np.sqrt(dr2)
            m_m = ms[i] * ms[i + 1 :]
            partial_sum += np.sum(m_m / dr)

    r_v=(np.sum(ms) ** 2) / (2 * partial_sum)

    cluster.return_cluster(units0,origin0, rorder0, rorder_origin0)


    return r_v

@numba.njit
def _weighted_inverse_distance_sum(cluster):
    """Find the sum of the mass weighted inverse distance for each star

    Parameters
    ----------
    cluster : class
        StarCluster

    Returns
    -------
    weighted_sum : float
        sum of the mass weighted inverse distance for each star

    History
    -------
    2019 - Written - Webb (UofT)
    """
    weighted_sum = 0.0
    for i in range(len(cluster) - 1):
        for j in range(i + 1, len(cluster)):
            r = distance(cluster[i], cluster[j])
            m2 = cluster[i, 3] * cluster[j, 3]
            weighted_sum += m2 / r

    return weighted_sum


def virial_radius_critical_density(
    cluster,
    H=70.0,
    Om=0.3,
    overdens=200.0,
    projected=False,
    plot=False,
    **kwargs
):
    """Calculate virial radius of the cluster
    
    - Virial radius is defined as the radius at which the density is equal to the critical density of the Universe at the redshift of the system, multiplied by an overdensity constant
    - Note that this a quick method that is a bit of an approximation as it interpolates the cluster's density profile. A more accurate (but expensive)
    approach would be to subtract the product of the critical density and the overdensity constant from the density profile and find the root (in development)

    Parameters
    ----------
    cluster : class
        StarCluster
    H : float
        Hubble constant
    Om : float
        density of matter
    overdens : float
        overdensity constant
    projected : bool
        calculate projected virial radius (default: False)
    plot : bool
        plot cluster density profile and illustrate virial radius calculation

    Returns
    -------
    r_v : float
        virial radius

    Other Parameters
    ----------------
    kwargs : str
        key word arguments for plotting function

    History
    -------
    2019 - Written - Webb (UofT)
    """

    cluster.save_cluster()
    units0,origin0, rorder0, rorder_origin0 = cluster.units0,cluster.origin0, cluster.rorder0, cluster.rorder_origin0

    if cluster.origin0 != 'cluster' and cluster.origin0 != 'centre':
        cluster.to_centre()
    else:
        cluster.sortstars()

    cluster.to_pckms()

    rhocrit=conversion.dens_in_msolpc3(vo=cluster._vo,ro=cluster._ro)/conversion.dens_in_criticaldens(vo=cluster._vo,ro=cluster._ro,H=H)

    if projected:
        if not cluster.projected: cluster.analyze(sortstars=True,projected=True)
        indx = cluster.rproorder
    else:
        indx = cluster.rorder

    msum = np.cumsum(cluster.m[indx])

    if projected:
        vsum = (4.0 / 3.0) * np.pi * (cluster.rpro[indx] ** 3.0)
        pprof = msum / vsum
        rprof = cluster.rpro[indx]
    else:
        vsum = (4.0 / 3.0) * np.pi * (cluster.r[indx] ** 3.0)
        pprof = msum / vsum
        rprof = cluster.r[indx]

    rho_local = rhocrit * overdens

    rindx=np.argmin(np.fabs(pprof-rho_local))

    if rindx==len(pprof)-1 or rindx==0:
        r_v=rprof[rindx]
    elif pprof[rindx]==rho_local:
        r_v=rprof[rindx]
    else:
        if pprof[rindx] < rho_local:
            r1=rprof[rindx-1]
            r2=rprof[rindx]
            p1=pprof[rindx-1]
            p2=pprof[rindx]
        elif pprof[rindx] > rho_local:
            r1=rprof[rindx]
            r2=rprof[rindx+1]
            p1=pprof[rindx]
            p2=pprof[rindx+1]

        m=(p2-p1)/(r2-r1)
        b=p2-m*r2

        r_v=(rho_local-b)/m

    if plot:

        filename = kwargs.pop("filename", None)
        overplot = kwargs.pop("overplot", False)

        xunits = " (pc)"
        if projected:
            yunits = " Msun/pc^2"
        else:
            yunits = " Msun/pc^3"

        x, y = rprof, pprof
        _lplot(
            x,
            y,
            xlabel=r"$R" + xunits + "$",
            ylabel=r"$rho" + yunits + "$",
            title="Time = %f" % cluster.tphys,
            log=True,
            overplot=overplot,
            filename=filename,
        )
        _lplot(x, np.ones(len(x)) * rho_local, "--", overplot=True)
        _lplot(np.ones(len(y)) * r_v, y, "--", overplot=True)

        if filename != None:
            plt.savefig(filename)

    cluster.return_cluster(units0,origin0, rorder0, rorder_origin0)


    if units0=='kpckms':
        r_v/=1000.0
    elif units0=='galpy':
        r_v/=ro
    elif units0=='nbody':
        r_v/=cluster.rbar
    elif units0=='radec':
        print('Conversion of r_v to "radec" no implemented')

    return r_v


def mass_function(
    cluster,
    mmin=None,
    mmax=None,
    nmass=10,
    rmin=None,
    rmax=None,
    vmin=None,
    vmax=None,
    emin=None,
    emax=None,
    kwmin=0,
    kwmax=1,
    npop=None,
    indx=None,
    projected=False,
    mcorr=None,
    plot=False,
    **kwargs
):
    """Find mass function over a given mass range

    - mass bins are set up so that there are an equal number of stars in each bin

    Parameters
    ----------
    cluster : class
        StarCluster instance
    mmin/mmax : float
        specific mass range
    nmass : 
        number of mass bins used to calculate alpha
    rmin/rmax : 
        specific radial range
    vmin/vmax : float
        specific velocity range
    emin/emax : float
        specific energy range
    kwmin/kwmax : int
        specific stellar evolution type range
    npop : int
        population number
    indx : bool 
        specific subset of stars
    projected : bool 
        use projected values (default: False)
    mcorr : float
        completeness correction for masses
    plot : bool 
        plot the mass function

    Returns
    -------
    m_mean : float
        mean mass in each bin
    m_hist : float
        number of stars in each bin
    dm : float
        dN/dm of each bin
    alpha : float
        power-law slope of the mass function (dN/dm ~ m^alpha)
    ealpha : float
        error in alpha
    yalpha : float
        y-intercept of fit to log(dN/dm) vs log(m)
    eyalpha : float
        error in yalpha

    Other Parameters
    ----------------
    kwargs : str
        key words for plotting

    History
    -------
    2018 - Written - Webb (UofT)
    """

    if projected:
        r = cluster.rpro
        v = cluster.vpro
    else:
        r = cluster.r
        v = cluster.v

    """
    if rmin == None:
        rmin = np.min(r)
    if rmax == None:
        rmax = np.max(r)
    if vmin == None:
        vmin = np.min(v)
    if vmax == None:
        vmax = np.max(v)
    if mmin == None:
        mmin = np.min(cluster.m)
    if mmax == None:
        mmax = np.max(cluster.m)

    if indx is None:
        indx = cluster.id > -1

    # Build subcluster containing only stars in the full radial and mass range:
    indx *= (
        (r >= rmin)
        * (r <= rmax)
        * (cluster.m >= mmin)
        * (cluster.m < mmax)
        * (v >= vmin)
        * (v <= vmax)
    )

    if len(cluster.kw) > 0:
        indx *= (cluster.kw >= kwmin) * (cluster.kw <= kwmax)

    if emin != None:
        indx *= cluster.etot >= emin
    if emin != None:
        indx *= cluster.etot <= emax
    """

    indx=cluster.subset(rmin=rmin,rmax=rmax,vmin=vmin,vmax=vmax,mmin=mmin,mmax=mmax,emin=emin,emax=emax,kwmin=kwmin,kwmax=kwmax,npop=npop,indx=indx,projected=projected)


    if mcorr is None: 
        mcorr=np.ones(cluster.ntot)
        return_error=False
    else:
        return_error=True


    if np.sum(indx) >= nmass:

        if kwargs.get('bintype','num')=='fix' or kwargs.get('mbintype','num')=='fix':
            m_lower, m_mean, m_upper, m_hist = binmaker(cluster.m[indx], nmass)
        else:
            m_lower, m_mean, m_upper, m_hist = nbinmaker(cluster.m[indx], nmass)

        m_corr_hist = np.zeros(len(m_hist))
        for i in range(0, len(m_hist)):
            mindx = (cluster.m >= m_lower[i]) * (cluster.m < m_upper[i]) * indx
            m_hist[i]=np.sum(mindx)
            m_corr_hist[i] = np.sum(1.0 / mcorr[mindx])

        mbinerror = m_hist / m_corr_hist

        lm_mean = np.log10(m_mean)
        dm = m_corr_hist / (m_upper - m_lower)
        ldm = np.log10(dm)

        (alpha, yalpha), V = np.polyfit(lm_mean, ldm, 1, cov=True)
        ealpha = np.sqrt(V[0][0])
        eyalpha = np.sqrt(V[1][1])

        if plot:
            filename = kwargs.get("filename", None)
            _plot(m_mean, np.log10(dm), xlabel="M", ylabel="LOG(dN/dM)",**kwargs)
            mfit = np.linspace(np.min(m_mean), np.max(m_mean), nmass)
            dmfit = 10.0 ** (alpha * np.log10(mfit) + yalpha)
            _lplot(
                mfit, np.log10(dmfit), overplot=True, label=(r"$\alpha$ = %f" % alpha),
            )

            plt.legend()

            if filename != None:
                plt.savefig(filename)
        if return_error:
            return m_mean, m_hist, dm, alpha, ealpha, yalpha, eyalpha, mbinerror
        else:
            return m_mean, m_hist, dm, alpha, ealpha, yalpha, eyalpha
    else:
        print("NOT ENOUGH STARS TO ESTIMATE MASS FUNCTION")

        if return_error:
            return (
                np.zeros(nmass),
                np.zeros(nmass),
                np.zeros(nmass),
                -1000.0,
                -1000.0,
                -1000.0,
                -1000.0,
                np.zeros(nmass),
            )
        else:

            return (
                np.zeros(nmass),
                np.zeros(nmass),
                np.zeros(nmass),
                -1000.0,
                -1000.0,
                -1000.0,
                -1000.0,
            )

def tapered_mass_function(
    cluster,
    mmin=None,
    mmax=None,
    nmass=10,
    rmin=None,
    rmax=None,
    vmin=None,
    vmax=None,
    emin=None,
    emax=None,
    kwmin=0,
    kwmax=1,
    npop=None,
    indx=None,
    projected=False,
    mcorr=None,
    plot=False,
    **kwargs
):
    """Find a tapered mass function over a given mass range

    - mass bins are set up so that there are an equal number of stars in each bin
    - functional form of the tapered mass function is taken from De Marchi, Paresce & Portegies Zwart 2010
    Parameters
    ----------
    cluster : class
        StarCluster instance
    mmin/mmax : float
        specific mass range
    nmass : 
        number of mass bins used to calculate alpha
    rmin/rmax : 
        specific radial range
    vmin/vmax : float
        specific velocity range
    emin/emax : float
        specific energy range
    kwmin/kwmax : int
        specific stellar evolution type range
    npop : int
        population number
    indx : bool 
        specific subset of stars
    projected : bool 
        use projected values (default: False)
    mcorr : float
        completeness correction for masses
    plot : bool 
        plot the mass function

    Returns
    -------
    m_mean : float
        mean mass in each bin
    m_hist : float
        number of stars in each bin
    dm : float
        dN/dm of each bin
    alpha : float
        power-law slope of the mass function (dN/dm ~ m^alpha)
    ealpha : float
        error in alpha
    yalpha : float
        y-intercept of fit to log(dN/dm) vs log(m)
    eyalpha : float
        error in yalpha

    Other Parameters
    ----------------
    kwargs : str
        key words for plotting

    History
    -------
    2018 - Written - Webb (UofT)
    """

    if projected:
        r = cluster.rpro
        v = cluster.vpro
    else:
        r = cluster.r
        v = cluster.v

    """
    if rmin == None:
        rmin = np.min(r)
    if rmax == None:
        rmax = np.max(r)
    if vmin == None:
        vmin = np.min(v)
    if vmax == None:
        vmax = np.max(v)
    if mmin == None:
        mmin = np.min(cluster.m)
    if mmax == None:
        mmax = np.max(cluster.m)

    if indx is None:
        indx = cluster.id > -1

    # Build subcluster containing only stars in the full radial and mass range:
    indx *= (
        (r >= rmin)
        * (r <= rmax)
        * (cluster.m >= mmin)
        * (cluster.m < mmax)
        * (v >= vmin)
        * (v <= vmax)
    )

    if len(cluster.kw) > 0:
        indx *= (cluster.kw >= kwmin) * (cluster.kw <= kwmax)

    if emin != None:
        indx *= cluster.etot >= emin
    if emin != None:
        indx *= cluster.etot <= emax
    """

    indx=cluster.subset(rmin=rmin,rmax=rmax,vmin=vmin,vmax=vmax,mmin=mmin,mmax=mmax,emin=emin,emax=emax,kwmin=kwmin,kwmax=kwmax,npop=npop,indx=indx,projected=projected)


    if mcorr is None: mcorr=np.ones(cluster.ntot)

    if np.sum(indx) >= nmass:

        m_lower, m_mean, m_upper, m_hist = nbinmaker(cluster.m[indx], nmass)

        m_corr_hist = np.zeros(len(m_hist))
        for i in range(0, len(m_hist)):
            mindx = (cluster.m >= m_lower[i]) * (cluster.m < m_upper[i]) * indx
            m_hist[i]=np.sum(mindx)
            m_corr_hist[i] = np.sum(1.0 / mcorr[mindx])

        mbinerror = m_hist / m_corr_hist

        lm_mean = np.log10(m_mean)
        dm = m_corr_hist / (m_upper - m_lower)
        ldm = np.log10(dm)

        lower_bounds=kwargs.get('lower_bounds',[0.,-1.*np.inf,np.amin(cluster.m),-1.*np.inf])
        upper_bounds=kwargs.get('upper_bounds',[np.inf,np.inf,np.amax(cluster.m),np.inf])

        (A, alpha, mc, beta), V=curve_fit(tpl_func,10.0**np.array(lm_mean),10.0**np.array(ldm) ,bounds=(lower_bounds,upper_bounds))

        eA = np.sqrt(V[0][0])
        ealpha = np.sqrt(V[1][1])
        emc = np.sqrt(V[2][2])
        ebeta = np.sqrt(V[3][3])

        if plot:
            filename = kwargs.get("filename", None)
            _plot(m_mean, np.log10(dm), xlabel="M", ylabel="LOG(dN/dM)",**kwargs)
            mfit = np.linspace(np.min(m_mean), np.max(m_mean), nmass)

            dmfit = tpl_func(mfit,A,alpha,mc,beta)

            _lplot(
                mfit, np.log10(dmfit), overplot=True, label=(r"$\alpha = %f, mc = %f, \beta = %f$" % (alpha,mc,beta)),
            )

            plt.legend()

            if filename != None:
                plt.savefig(filename)

        return m_mean, m_hist, dm, A, eA, alpha, ealpha, mc, emc, beta, ebeta
    else:
        print("NOT ENOUGH STARS TO ESTIMATE MASS FUNCTION")
        return (
            np.zeros(nmass),
            np.zeros(nmass),
            np.zeros(nmass),
            -1000.0,
            -1000.0,
            -1000.0,
            -1000.0,
        )


def tpl_func(m,A,alpha,mc,beta):

    dm=A*(m**alpha)*(1.0-np.exp(-1.*(m/mc)**beta))

    return dm

def eta_function(
    cluster,
    mmin=None,
    mmax=None,
    nmass=10,
    rmin=None,
    rmax=None,
    vmin=None,
    vmax=None,
    emin=None,
    emax=None,
    kwmin=0,
    kwmax=1,
    npop=None,
    indx=None,
    projected=False,
    plot=False,
    meq=False,
    **kwargs
):
    """
    NAME: Find power slope of velocity dispersion versus mass
    
    - mass bins are set up so that there are an equal number of stars in each bin

    Parameters
    ----------
    cluster : class
        StarCluster instance
    mmin/mmax : float
        specific mass range
    nmass : 
        number of mass bins used to calculate alpha
    rmin/rmax : 
        specific radial range
    vmin/vmax : float
        specific velocity range
    emin/emax : float
        specific energy range
    kwmin/kwmax : int
        specific stellar evolution type range
    npop : int
        population number
    indx : bool 
        specific subset of stars
    projected : bool 
        use projected values (default: False)
    plot : bool 
        plot the mass function

    Returns
    -------
    m_mean : float
        mean mass in each bin
    sigvm : float
        velocity dispersion of stars in each bin
    eta : float
        power-law slope of (sigvm ~ m^eta)
    eeta : float
        error in eta
    yeta : float
        y-intercept of fit to log(sigvm) vs log(m)
    eeta : float
        error in yeta

    Other Parameters
    ----------------
    kwargs : str
        key words for plotting

    History
    -------
    2018 - Written - Webb (UofT)
    """

    if projected:
        r = cluster.rpro
        v = cluster.vpro
    else:
        r = cluster.r
        v = cluster.v

    """
    if rmin == None:
        rmin = np.min(r)
    if rmax == None:
        rmax = np.max(r)
    if vmin == None:
        vmin = np.min(v)
    if vmax == None:
        vmax = np.max(v)
    if mmin == None:
        mmin = np.min(cluster.m)
    if mmax == None:
        mmax = np.max(cluster.m)

    if indx is None:
        indx = cluster.id > -1

    # Build subcluster containing only stars in the full radial and mass range:
    indx *= (
        (r >= rmin)
        * (r <= rmax)
        * (cluster.m >= mmin)
        * (cluster.m <= mmax)
        * (v >= vmin)
        * (v <= vmax)
    )

    if len(cluster.kw) > 0:
        indx *= (cluster.kw >= kwmin) * (cluster.kw <= kwmax)

    if emin != None:
        indx *= cluster.etot >= emin
    if emin != None:
        indx *= cluster.etot <= emax
    """

    indx=cluster.subset(rmin=rmin,rmax=rmax,vmin=vmin,vmax=vmax,mmin=mmin,mmax=mmax,emin=emin,emax=emax,kwmin=kwmin,kwmax=kwmax,npop=npop,indx=indx,projected=projected)

    if np.sum(indx) >= 2 * nmass:

        m_lower, m_mean, m_upper, m_hist = nbinmaker(cluster.m[indx], nmass)
        lm_mean = np.log10(m_mean)

        sigvm = []
        lsigvm = []
        for i in range(0, nmass):

            mindx = indx * (cluster.m >= m_lower[i]) * (cluster.m < m_upper[i])
            sigvm.append(np.std(v[mindx]))
            lsigvm.append(np.log10(sigvm[-1]))

        if meq:
            (eta, yeta), V=curve_fit(meq_func,10.0**np.array(lm_mean),10.0**np.array(lsigvm),bounds=([np.amin(cluster.m),0.],[np.amax(cluster.m),np.inf]))
        else:
            (eta, yeta), V = np.polyfit(lm_mean, lsigvm, 1, cov=True)

        eeta = np.sqrt(V[0][0])
        eyeta = np.sqrt(V[1][1])

        if plot:
            filename = kwargs.get("filename", None)
            _plot(m_mean, np.log10(sigvm), xlabel="M", ylabel=r"$\log_{10} \\ \sigma_v$", **kwargs)
            mfit = np.linspace(np.min(m_mean), np.max(m_mean), nmass)

            if meq:
                sigfit=meq_func(mfit,eta,yeta)
                _lplot(mfit, np.log10(sigfit), overplot=True, label=(r"$m_{eq}$ = %f" % eta))
            else:
                sigfit = 10.0 ** (eta * np.log10(mfit) + yeta)
                _lplot(mfit, np.log10(sigfit), overplot=True, label=(r"$\eta$ = %f" % eta))

            plt.legend()

            if filename != None:
                plt.savefig(filename)

        return m_mean, sigvm, eta, eeta, yeta, eyeta
    else:
        print("NOT ENOUGH STARS TO ESTIMATE SIGMA-MASS RELATION")
        return (
            np.zeros(nmass),
            np.zeros(nmass),
            -1000.0,
            -1000.0,
            -1000.0,
            -1000.0,
        )

def meq_func(m,meq,sigma0):
    sigma_eq=sigma0*np.exp(-0.5)
    if isinstance(m,float):
        if m<=meq:
            sigma=sigma0*np.exp(-0.5*m/meq)
        else:
            sigma=sigma_eq*((m/meq)**(-0.5))
    else:
        indx=m<=meq
        sigma=np.zeros(len(m))
        sigma[indx]=sigma0*np.exp(-0.5*m[indx]/meq)
        indx=m>meq

        sigma[indx]=sigma_eq*((m[indx]/meq)**(-0.5))

    return sigma

def meq_function(
    cluster,
    mmin=None,
    mmax=None,
    nmass=10,
    rmin=None,
    rmax=None,
    vmin=None,
    vmax=None,
    emin=None,
    emax=None,
    kwmin=0,
    kwmax=1,
    npop=1,
    indx=None,
    projected=False,
    plot=False,
    **kwargs
):
    """
    NAME: Find meq from velocity dispersion versus mass
    
    - mass bins are set up so that there are an equal number of stars in each bin
    - As per Bianchini, P. et al. 2016, MNRAS, 458, 3644, velocity dispersion 
      versus mass is fit with the following:
      sigma(m)= sigma e^(-1/2 m/meq) if m<= meq
              = sigma0 e^(-1/2) (m/meq)^-1/2 if m > meq

    Parameters
    ----------
    cluster : class
        StarCluster instance
    mmin/mmax : float
        specific mass range
    nmass : 
        number of mass bins used to calculate alpha
    rmin/rmax : 
        specific radial range
    vmin/vmax : float
        specific velocity range
    emin/emax : float
        specific energy range
    kwmin/kwmax : int
        specific stellar evolution type range
    npop : int
        population number
    indx : bool 
        specific subset of stars
    projected : bool 
        use projected values (default: False)
    plot : bool 
        plot the mass function

    Returns
    -------
    m_mean : float
        mean mass in each bin
    sigvm : float
        velocity dispersion of stars in each bin
    meq : float
        Bianchini fit to sigvm vs m
    emeq : float
        error in Bianchini fit to sigvm vs m
    sigma0 : float
        Bianchini fit to sigvm vs m
    esigma0 : float
        error in Bianchini fit to sigvm vs m

    Other Parameters
    ----------------
    kwargs : str
        key words for plotting

    History
    -------
    2020
    """

    m_mean, sigvm, meq, emq, sigma0, esigma0 = eta_function(cluster,
            mmin=mmin,
            mmax=mmax,
            nmass=nmass,
            rmin=rmin,
            rmax=rmax,
            vmin=vmin,
            vmax=vmax,
            emin=emin,
            emax=emax,
            kwmin=kwmin,
            kwmax=kwmax,
            npop=npop,
            indx=indx,
            projected=projected,
            plot=plot,
            meq=True,
            **kwargs
        )

    return m_mean, sigvm, meq, emq, sigma0, esigma0

def ckin(
    cluster,
    mmin=None,
    mmax=None,
    nmass=10,
    rmin=None,
    rmax=None,
    vmin=None,
    vmax=None,
    emin=None,
    emax=None,
    kwmin=0,
    kwmax=1,
    npop=None,
    indx=None,
    projected=False,
    **kwargs,
):
    """
    NAME: Find the kinematic concentration parameter ck
    
    - see Bianchini et al. 2018, MNRAS, 475, 96

    Parameters
    ----------
    cluster : class
        StarCluster instance
    mmin/mmax : float
        specific mass range
    nmass : 
        number of mass bins used to calculate alpha
    rmin/rmax : 
        specific radial range
    vmin/vmax : float
        specific velocity range
    emin/emax : float
        specific energy range
    kwmin/kwmax : int
        specific stellar evolution type range
    npop : int
        population number
    indx : bool 
        specific subset of stars
    projected : bool 
        use projected values (default: False)

    Returns
    -------
    ck : float
        kinematic concentration

    Other Parameters
    ----------------
    kwargs : str
        key words for plotting

    History
    -------
    2020
    """

    rn=rlagrange(cluster, nlagrange=10, projected=projected)

    m_mean50, sigvm50, meq50, emq50, sigma050, esigma050 = eta_function(cluster,
            mmin=mmin,
            mmax=mmax,
            nmass=nmass,
            rmin=rn[3],
            rmax=rn[5],
            vmin=vmin,
            vmax=vmax,
            emin=emin,
            emax=emax,
            kwmin=kwmin,
            kwmax=kwmax,
            npop=npop,
            indx=indx,
            projected=projected,
            plot=False,
            meq=True,
            **kwargs,
        )

    m_mean, sigvm, meq, emq, sigma0, esigma0 = eta_function(cluster,
            mmin=mmin,
            mmax=mmax,
            nmass=nmass,
            rmin=0.,
            rmax=rn[4],
            vmin=vmin,
            vmax=vmax,
            emin=emin,
            emax=emax,
            kwmin=kwmin,
            kwmax=kwmax,
            npop=npop,
            indx=indx,
            projected=projected,
            plot=False,
            meq=True,
            **kwargs,
        )

    ck=meq/meq50

    return ck

def rcore(
    cluster,
    mfrac=0.1,
    projected=False,
    plot=False,
    ro=None,
    vo=None,
    **kwargs
):
    """Calculate core radius of the cluster
    -- if we assume the cluster is an isothermal sphere the core radius is where density drops to 1/3 central value
    --- For projected core radius, the core radius is where the surface density profile drops to 1/2 the central value
    --- Note that the inner mass fraction of stars used to calculate central density is set by mfrac (default 0.1 = 10%)

    Parameters
    ----------
    cluster : class
        StarCluster instance
    projected : bool
        use projected values (default: False)
    plot : bool
        plot the density profile and mark the core radius of the cluster (default: False)
    Returns
    -------
    rc : float
        core radius

    Other Parameters
    ----------------
    None

    History
    -------
    2021 - Written - Webb (UofT)
    """
    cluster.save_cluster()
    units0,origin0, rorder0, rorder_origin0 = cluster.units0,cluster.origin0, cluster.rorder0, cluster.rorder_origin0
    mo=conversion.mass_in_msol(ro=cluster._ro,vo=cluster._vo)
    dens_in_msolpc2=(mo/cluster._ro**2.)/(1000.0**2.)

    if cluster.origin0 != 'cluster' and cluster.origin0 != 'centre':
        cluster.to_centre(sortstars=False)

    cluster.to_pckms()

    if projected:
        r=cluster.rpro
        rorder=cluster.rproorder
        v=cluster.vpro
    else:
        r=cluster.r
        rorder=cluster.rorder
        v=cluster.v

    rcentral=rlagrange(cluster,mfrac=mfrac,projected=projected)


    nrad=int(np.ceil(1./mfrac))

    rprof,pprof,nprof=_rho_prof(cluster,nrad=nrad,projected=projected,plot=False,**kwargs)


    #interpolate

    if projected:
        rho_c=0.5*pprof[0]
    else:
        rho_c=pprof[0]/3.

    rindx=pprof < rho_c

    r1=rprof[np.invert(rindx)][-1]
    r2=rprof[rindx][0]

    p1=pprof[np.invert(rindx)][-1]
    p2=pprof[rindx][0]
   
    m=(p2-p1)/(r2-r1)
    b=p2-m*r2

    rc=(rho_c-b)/m

    if units0 == "kpckms":
        rc /= 1000.0
    elif units0 == "nbody":
        rc /= cluster.rbar
    elif units0=='galpy':
        rc /= (1000.0*ro)

    cluster.return_cluster(units0,origin0, rorder0, rorder_origin0)

    if plot:

        filename = kwargs.pop("filename", None)
        overplot = kwargs.pop("overplot", False)

        if cluster.units == "nbody":
            rprof /= cluster.rbar

            if projected:
                pprof *= (
                    (cluster.rbar ** 2.0)
                    / cluster.zmbar
                )

                rho_c *= (
                    (cluster.rbar ** 2.0)
                    / cluster.zmbar
                )

            else:
                pprof *= (
                    (cluster.rbar ** 3.0)
                    / cluster.zmbar
                )

                rho_c *= (
                    (cluster.rbar ** 3.0)
                    / cluster.zmbar
                )

            xunits = " (NBODY)"
            yunits = " (NBODY)"

        elif cluster.units == "kpckms":
            rprof /=1000.0
            if projected:
                pprof *= (1000.0 ** 2.0)
                rho_c *= (1000.0 ** 2.0)
            else:
                pprof *= (1000.0 ** 3.0)
                rho_c *= (1000.0 ** 3.0)

            xunits = " (kpc)"
            if projected:
                yunits = " Msun/kpc^2"
            else:
                yunits = " Msun/kpc^3"

        elif cluster.units=='galpy':
            rprof /=(1000.0*ro)

            if projected:
                pprof /= dens_in_msolpc2
                rho_c /= dens_in_msolpc2
            else:
                pprof /= conversion.dens_in_msolpc3(ro=ro, vo=vo) 
                rho_c /= conversion.dens_in_msolpc3(ro=ro, vo=vo)               

            xunits = "(GALPY)"
            yunits = "(GALPY)"

        elif cluster.units == "pckms":
            xunits = " (pc)"
            if projected:
                yunits = " Msun/ppc^2"
            else:
                yunits = " Msun/ppc^3"

        else:
            xunits = ""
            yunits = ""

        x, y, n = rprof, pprof, nprof
        _lplot(
            x,
            y,
            xlabel=r"$R %s$" % (xunits),
            ylabel=r"$\rho %s$" % (yunits),
            title="Time = %f" % cluster.tphys,
            log=True,
            overplot=overplot,
            filename=filename,
        )
        _lplot(x, np.ones(len(x)) * rho_c, "--", overplot=True)
        _lplot(np.ones(len(y)) * rc, y, "--", overplot=True)

        if filename != None:
            plt.savefig(filename)
    return rc

def rtidal(
    cluster,
    pot=None,
    rtiterate=0,
    rtconverge=0.9,
    indx=None,
    rgc=None,
    zgc=None,
    from_centre=False,
    plot=False,
    verbose=False,
    **kwargs,
):
    """Calculate tidal radius of the cluster
    - The calculation uses Galpy (Bovy 2015_, which takes the formalism of Bertin & Varri 2008 to calculate the tidal radius
    -- Bertin, G. & Varri, A.L. 2008, ApJ, 689, 1005
    -- Bovy J., 2015, ApJS, 216, 29
    - riterate = 0 corresponds to a single calculation of the tidal radius based on the cluster's mass (np.sum(cluster.m))
    -- Additional iterations take the mass within the previous iteration's calculation of the tidal radius and calculates the tidal
       radius again using the new mass until the change is less than 90%
    - for cases where the cluster's orbital parameters are not set, it is possible to manually set rgc which is assumed to be in kpc.

    Parameters
    ----------
    cluster : class
        StarCluster instance
    pot : class 
        GALPY potential used to calculate tidal radius (default: None)
    rtiterate : int
        how many times to iterate on the calculation of r_t (default: 0)
    rtconverge : float
        criteria for tidal radius convergence within iterations (default 0.9)
    indx : bool
        subset of stars to use when calculate the tidal radius (default: None)
    rgc : float
        Manually set galactocentric distance in kpc at which the tidal radius is to be evaluated (default: None)
    zgc : float
        For non-spherically symmetric potentials, manually set distance in kpc above disk at which the tidal radius is to be evaluated. When set, rgc becomes radius in cylindrical coordinates (default: None)
    ro : float
        GALPY radius scaling parameter
    vo : float
        GALPY velocity scaling parameter
    from_centre : bool
        calculate tidal radius based on location of cluster's exact centre instead of its assigned galactocentric coordinates (default: False)
    plot : bool
        plot the x and y coordinates of stars and mark the tidal radius of the cluster (default: False)
    verbose : bool
        Print information about iterative calculation of rt

    Returns
    -------
    rt : float
        tidal radius

    Other Parameters
    ----------------
    kwargs : str
        key words for plotting

    History
    -------
    2019 - Written - Webb (UofT)
    """
    cluster.save_cluster()
    units0,origin0, rorder0, rorder_origin0 = cluster.units0,cluster.origin0, cluster.rorder0, cluster.rorder_origin0

    ro,vo,zo,solarmotion=cluster._ro,cluster._vo,cluster._zo,cluster._solarmotion

    if cluster.origin0 != 'cluster' and cluster.origin0 != 'centre':
        cluster.to_centre(sortstars=False)

    cluster.to_galpy()

    if rgc != None:
        R = rgc / ro
    else:
        if from_centre:
            R = np.sqrt((cluster.xgc+cluster.xc) ** 2.0 + (cluster.ygc+cluster.yc) ** 2.0)
        else:
            R = np.sqrt(cluster.xgc ** 2.0 + cluster.ygc ** 2.0)

    if zgc !=None:
        z = zgc/ ro
    else:
        if from_centre:
            z = cluster.zgc+cluster.zc
        else:
            z = cluster.zgc

    if indx is None:
        indx=np.ones(len(cluster.m),dtype=bool)

    # Calculate rtide
    rt = rtide(pot, R, z, M=np.sum(cluster.m[indx]),use_physical=False)
    nit = 0
    for i in range(0, rtiterate):
        msum = 0.0

        indx *= cluster.r < rt
        msum = np.sum(cluster.m[indx])

        rtnew = rtide(pot, R, z, M=msum,use_physical=False)

        if rtnew == 0.:
            print('RT DID NOT CONVERGE')
            rt=0.
            break

        if verbose:
            print(rt, rtnew, rt/rtnew, msum / np.sum(cluster.m))

        if rtnew / rt >= rtconverge:
            break
        rt = rtnew
        nit += 1

    if verbose:
        print(
            "FINAL RT: ",
            rt * ro * 1000.0,
            "pc after",
            nit,
            " of ",
            rtiterate,
            " iterations",
        )

    if units0 == "pckms":
        rt *= 1000.0 * ro
    elif units0 == "kpckms":
        rt *= ro
    elif units0 == "nbody":
        rt *= 1000.0 * ro / cluster.rbar

    cluster.return_cluster(units0,origin0, rorder0, rorder_origin0)

    if plot:

        if cluster.units == "nbody":
            xunits = " (NBODY)"
            yunits = " (NBODY)"
        elif cluster.units == "pckms":
            xunits = " (pc)"
            yunits = " (pc)"

        elif cluster.units == "kpckms":
            xunits = " (kpc)"
            yunits = " (kpc)"
        elif cluster.units == "galpy":
            xunits = " (GALPY)"
            yunits = " (GALPY)"
        else:
            xunits = ""
            yunits = ""


        _plot(
            cluster.x,
            cluster.y,
            xlabel=r"$x %s$" % xunits,
            ylabel=r"$y %s$" % yunits,
            title="Time = %f" % cluster.tphys,
            log=False,
            filename=None,
            **kwargs,
        )

        x=np.linspace(-rt,rt,100)
        y=np.sqrt(rt**2.-x**2.)

        x=np.append(x,x)
        y=np.append(y,-y)

        if cluster.origin0=='galaxy':
            if from_centre:
                x+=(cluster.xgc+cluster.xc)
                y+=(cluster.ygc+cluster.yc)
            else:
                x+=cluster.xgc
                y+=cluster.ygc
        elif cluster.origin0=='cluster' and from_centre:
            x+=cluster.xc
            y+=cluster.yc

        _lplot(x,y,overplot=True,linestyle='--',color='k')


    return rt


def rlimiting(
    cluster,
    pot=None,
    rgc=None,
    zgc=None,
    nrad=20,
    projected=False,
    plot=False,
    from_centre=False,
    **kwargs
):
    """Calculate limiting radius of the cluster
       
    - The limiting radius is defined to be where the cluster's density reaches the local background density of the host galaxy
    - for cases where the cluster's orbital parameters are not set, it is possible to manually set rgc which is assumed to be in kpc.

    Parameters
    ----------

    cluster : class
        StarCluster
    pot : class 
        GALPY potential used to calculate actions
    rgc : 
        Manually set galactocentric distance in kpc at which the tidal radius is to be evaluated (default: None)
    zgc : float
        For non-spherically symmetric potentials, manually set distance in kpc above disk at which the tidal radius is to be evaluated. When set, rgc becomes radius in cylindrical coordinates (default: None)
    nrad : int
        number of radial bins used to calculate density profile (Default: 20)
    projected : bool
        use projected values (default: False)
    plot : bool
        plot the density profile and mark the limiting radius of the cluster (default: False)
    from_centre : bool
        calculate tidal radius based on location of cluster's exact centre instead of its assigned galactocentric coordinates (default: False)
    verbose : bool
    Returns
    -------
        rl : float
            limiting radius

    Other Parameters
    ----------------
    kwargs : str
        key words for plotting

    History
    -------
    2019 - Written - Webb (UofT)
    """
    cluster.save_cluster()
    units0,origin0, rorder0, rorder_origin0 = cluster.units0,cluster.origin0, cluster.rorder0, cluster.rorder_origin0

    ro,vo,zo,solarmotion=cluster._ro,cluster._vo,cluster._zo,cluster._solarmotion

    mo=conversion.mass_in_msol(ro=ro,vo=vo)
    dens_in_msolpc2=(mo/ro**2.)/(1000.0**2.)

    if cluster.origin0 != 'cluster' and cluster.origin0 != 'centre':
        cluster.to_centre(sortstars=False)

    cluster.to_galpy()

    if rgc != None:
        R = rgc / ro
    else:
        if from_centre:
            R = np.sqrt((cluster.xgc+cluster.xc) ** 2.0 + (cluster.ygc+cluster.yc) ** 2.0)
        else:
            R = np.sqrt(cluster.xgc ** 2.0 + cluster.ygc ** 2.0)

    if zgc !=None:
        z = zgc/ ro
    else:
        if from_centre:
            z = cluster.zgc+cluster.zc
        else:
            z = cluster.zgc

    # Calculate local density:
    rho_local = potential.evaluateDensities(
        pot, R, z, ro=ro, vo=vo, use_physical=False
     )


    rprof, pprof, nprof = _rho_prof(cluster, nrad=nrad, projected=projected)

    #Approximate projected local density across entire area of cluster
    if projected: rho_local*=(4.*rprof[-1]/3)

    if pprof[-1] > rho_local:
        rl = rprof[-1]
    elif pprof[0] < rho_local:
        rl = 0.0
    else:
        indx = np.argwhere(pprof < rho_local)[0][0]
        r1 = (rprof[indx - 1], pprof[indx - 1])
        r2 = (rprof[indx], pprof[indx])

        rl = interpolate(r1, r2, y=rho_local)

    if units0 == "pckms":
        rl *= 1000.0 * ro
    elif units0 == "kpckms":
        rl *= ro
    elif units0 == "nbody":
        rl *= 1000.0 * ro / cluster.rbar

    cluster.return_cluster(units0,origin0, rorder0, rorder_origin0)


    if plot:

        filename = kwargs.pop("filename", None)
        overplot = kwargs.pop("overplot", False)

        if cluster.units == "nbody":
            rprof *= ro * 1000.0 / cluster.rbar

            if projected:
                pprof *= (
                    dens_in_msolpc2
                    * (cluster.rbar ** 2.0)
                    / cluster.zmbar
                )

                rho_local *= (
                    dens_in_msolpc2
                    * (cluster.rbar ** 2.0)
                    / cluster.zmbar
                )

            else:
                pprof *= (
                    conversion.dens_in_msolpc3(ro=ro, vo=vo)
                    * (cluster.rbar ** 3.0)
                    / cluster.zmbar
                )

                rho_local *= (
                    conversion.dens_in_msolpc3(ro=ro, vo=vo)
                    * (cluster.rbar ** 3.0)
                    / cluster.zmbar
                )

            xunits = " (NBODY)"
            yunits = " (NBODY)"
        elif cluster.units == "pckms":
            rprof *= ro * 1000.0

            if projected:
                pprof *= dens_in_msolpc2
                rho_local *= dens_in_msolpc2
            else:
                pprof *= conversion.dens_in_msolpc3(ro=ro, vo=vo)
                rho_local *= conversion.dens_in_msolpc3(ro=ro, vo=vo)

            xunits = " (pc)"
            if projected:
                yunits = " Msun/pc^2"
            else:
                yunits = " Msun/pc^3"
        elif cluster.units == "kpckms":
            rprof *= ro
            if projected:
                pprof *= dens_in_msolpc2 * (1000.0 ** 2.0)
                rho_local *= dens_in_msolpc2 * (1000.0 ** 2.0)
            else:
                pprof *= conversion.dens_in_msolpc3(ro=ro, vo=vo) * (1000.0 ** 3.0)
                rho_local *= conversion.dens_in_msolpc3(ro=ro, vo=vo) * (1000.0 ** 3.0)

            xunits = " (kpc)"
            if projected:
                yunits = " Msun/kpc^2"
            else:
                yunits = " Msun/kpc^3"
        elif cluster.units == "galpy":
            xunits = " (GALPY)"
            yunits = " (GALPY)"

        else:
            xunits = ""
            yunits = ""

        x, y, n = rprof, pprof, nprof
        _lplot(
            x,
            y,
            xlabel=r"$R %s$" % (xunits),
            ylabel=r"$\rho %s$" % (yunits),
            title="Time = %f" % cluster.tphys,
            log=True,
            overplot=overplot,
            filename=filename,
        )
        _lplot(x, np.ones(len(x)) * rho_local, "--", overplot=True)
        _lplot(np.ones(len(y)) * rl, y, "--", overplot=True)

        if filename != None:
            plt.savefig(filename)

    return rl

def _rho_prof(
    cluster,
    mmin=None,
    mmax=None,
    rmin=None,
    rmax=None,
    nrad=20,
    vmin=None,
    vmax=None,
    emin=None,
    emax=None,
    kwmin=0,
    kwmax=15,
    npop=None,
    indx=None,
    bins=None,
    projected=False,
    normalize=False,
    plot=False,
    **kwargs
):
    """Measure the density profile of the cluster

    Parameters
    ----------
    cluster : class
        StarCluster
    mmin/mmax : float
        minimum and maximum stellar mass
    rmin/rmax : float
        minimum and maximum stellar radii
    nrad : int
        number of radial bins
    vmin/vmax : float 
        minimum and maximum stellar velocity
    emin/emax : float
        minimum and maximum stellar energy
    kwmin/kwmax : float
        minimum and maximum stellar type (kw)
    npop : int
        population number
    indx : float
        user defined boolean array from which to extract the subset
    bins : float
        User defined bins in the form of (rlower,rmean,rupper) (default: None)
    projected : bool
        use projected values and constraints (default:False)
    normalize : bool
        normalize radial bins by cluster's half-mass radius (default: False)
    plot : bool 
        plot the density profile (default: False)

    Returns
    -------
    rprof : float
        radius bins
    pprof : float
        mass density in each bin
    nprof : float
        number of stars in each bin

    Other Parameters
    ----------------
    kwrags : str
        key word arguments for plotting

    History
    -------
    2018 - Written - Webb (UofT)
    """

    cluster.save_cluster()
    units0,origin0, rorder0, rorder_origin0 = cluster.units0,cluster.origin0, cluster.rorder0, cluster.rorder_origin0

    if cluster.origin0 != 'cluster' and cluster.origin0 != 'centre':
        cluster.to_centre(sortstars=normalize)
    elif normalize:
        cluster.sortstars()

    rprof = np.array([])
    pprof = np.array([])
    nprof = np.array([])

    if projected:
        r = cluster.rpro
        v = cluster.vpro
    else:
        r = cluster.r
        v = cluster.v

    """
    if rmin == None:
        rmin = np.min(r)
    if rmax == None:
        rmax = np.max(r)
    if vmin == None:
        vmin = np.min(v)
    if vmax == None:
        vmax = np.max(v)
    if mmin == None:
        mmin = np.min(cluster.m)
    if mmax == None:
        mmax = np.max(cluster.m)

    if indx is None:
        indx = cluster.id > -1

    # Build subcluster containing only stars in the full radial and mass range:
    indx *= (
        (r >= rmin)
        * (r <= rmax)
        * (cluster.m >= mmin)
        * (cluster.m <= mmax)
        * (v >= vmin)
        * (v <= vmax)
    )

    if len(cluster.kw)>0:
        indx*=(cluster.kw >= kwmin) * (cluster.kw <= kwmax)

    if emin != None:
        indx *= cluster.etot >= emin
    if emin != None:
        indx *= cluster.etot <= emax
    """
    indx=cluster.subset(rmin=rmin,rmax=rmax,vmin=vmin,vmax=vmax,mmin=mmin,mmax=mmax,emin=emin,emax=emax,kwmin=kwmin,kwmax=kwmax,npop=npop,indx=indx,projected=projected)

    if bins is not None:
        r_lower, r_mean, r_upper=bins[0],bins[1],bins[2]
        r_hist=np.zeros(len(r_mean))
    elif kwargs.pop('bintype','num')=='fix':
        r_lower, r_mean, r_upper, r_hist = binmaker(r[indx], nrad)
    else:
        r_lower, r_mean, r_upper, r_hist = nbinmaker(r[indx], nrad)

    for i in range(0, len(r_mean)):
        rindx = indx * (r >= r_lower[i]) * (r < r_upper[i])
        rprof = np.append(rprof, r_mean[i])
        if projected:
            vol = np.pi * (r_upper[i] ** 2 - r_lower[i] ** 2.0)
        else:
            vol = (4.0 / 3.0) * np.pi * (r_upper[i] ** 3 - r_lower[i] ** 3.0)

        pprof = np.append(pprof, np.sum(cluster.m[rindx] / vol))
        nprof = np.append(nprof, np.sum(rindx))

    if plot:
        filename = kwargs.pop("filename", None)
        overplot = kwargs.pop("overplot", False)

        if cluster.units == "nbody":
            xunits = " (NBODY)"
            yunits = " (NBODY)"
        elif cluster.units == "pckms":
            xunits = " (pc)"
            if projected:
                yunits = " Msun/pc^2"
            else:
                yunits = " Msun/pc^3"
        elif cluster.units == "kpckms":
            xunits = " (kpc)"
            if projected:
                yunits = " Msun/kpc^2"
            else:
                yunits = " Msun/kpc^3"
        elif cluster.units == "galpy":
            xunits = " (GALPY)"
            yunits = " (GALPY)"

        else:
            xunits = ""
            yunits = ""

        if projected:
            xlabel=r"$R \ %s$" % xunits
            ylabel=r"$\Sigma \ %s$" % yunits
        else:
            xlabel=r"$r \ %s$" % xunits
            ylabel=r"$\rho \ %s$" % yunits


        x, y, n = rprof, pprof, nprof

        if normalize:
            x/=cluster.rm

        _lplot(
            x,
            y,
            xlabel=xlabel,
            ylabel=ylabel,
            title="Time = %f" % cluster.tphys,
            log=kwargs.pop('log',True),
            overplot=overplot,
            filename=filename,
            **kwargs,
        )

        if filename != None:
            plt.savefig(filename)

    cluster.return_cluster(units0,origin0, rorder0, rorder_origin0)

    if normalize:
        rprof/=cluster.rm

    return rprof, pprof, nprof<|MERGE_RESOLUTION|>--- conflicted
+++ resolved
@@ -514,29 +514,26 @@
     grav=_get_grav(cluster)
 
     if projected:
-<<<<<<< HEAD
         if specific:
-            ek = 0.5 * (cluster.vpro ** 2.0)
+            kin = 0.5 * (cluster.vpro ** 2.0)
         else:
-            ek = 0.5 * cluster.m * (cluster.vpro ** 2.0)
+            kin = 0.5 * cluster.m * (cluster.vpro ** 2.0)
     else:
 
         if specific:
-            ek = 0.5 * (cluster.v ** 2.0)
+            kin = 0.5 * (cluster.v ** 2.0)
         else:
-            ek = 0.5 * cluster.m * (cluster.v ** 2.0)
-=======
-      if specific:
+            kin = 0.5 * cluster.m * (cluster.v ** 2.0)
+    if specific:
           kin = 0.5 * (cluster.vpro ** 2.0)
-      else:
+    else:
           kin = 0.5 * cluster.m * (cluster.vpro ** 2.0)
     else:
 
-      if specific:
+    if specific:
           kin = 0.5 * (cluster.v ** 2.0)
-      else:
+    else:
           kin = 0.5 * cluster.m * (cluster.v ** 2.0)
->>>>>>> b4fa3a05
 
     if i_d != None:
         indx = cluster.id == i_d
@@ -559,8 +556,7 @@
         gmr = -grav * m[rindx] / dr[rindx]
 
         pot = np.sum(gmr)
-<<<<<<< HEAD
-        ek = ek[indx]
+        kin = kin[indx]
         
     
     elif type(ids) != type(None):
@@ -571,7 +567,7 @@
         # Get gravitational constant
         grav = _get_grav(cluster)
 
-        ek = 0.5 * cluster.m[ids] * cluster.v[ids]**2
+        kin = 0.5 * cluster.m[ids] * cluster.v[ids]**2
 
         cluster_full = np.array([cluster.x, cluster.y, cluster.z, cluster.m]).T
         cluster_sub  = np.array([cluster.x[ids], cluster.y[ids], 
@@ -581,11 +577,9 @@
         
         if specific:
             pot /= cluster.m[ids]
-            ek  /= cluster.m[ids]
+            kin  /= cluster.m[ids]
     
-=======
         kin = kin[indx]
->>>>>>> b4fa3a05
 
     elif full:
         if projected:
